package mesosphere.marathon.storage.repository

import java.time.{ Duration, Instant, OffsetDateTime }

import akka.Done
import akka.actor.{ ActorLogging, ActorRef, ActorRefFactory, FSM, LoggingFSM, Props }
import akka.pattern._
import akka.stream.Materializer
import mesosphere.marathon.metrics.Metrics
import mesosphere.marathon.state.{ Group, PathId }
import mesosphere.marathon.storage.repository.GcActor.CompactDone
import mesosphere.marathon.stream.Sink
import mesosphere.marathon.upgrade.DeploymentPlan
import mesosphere.marathon.storage.repository.GcActor._

import scala.async.Async.{ async, await }
import scala.collection.{ SortedSet, mutable }
import scala.concurrent.{ ExecutionContext, Future, Promise }
import scala.util.control.NonFatal

/**
  * Actor which manages Garbage Collection. Garbage Collection may be triggered by anything
  * but we currently trigger it from DeploymentRepository.delete as DeploymentPlans "are at the top" of the
  * dependency graph: deploymentPlan -> root*2 -> apps.
  *
  * The actor is very conservative about deleting and will prefer extra objects (that will likely eventually
  * be deleted) than having objects that refer to objects that no longer exist.
  *
  * The actor has three phases:
  * - Idle (nothing happening at all)
  * - Scanning
  * - Compacting
  *
  * Scan Phase
  * - if the total number of root versions is < maxVersions, do nothing
  * - if the total number of root versions is > maxVersions and every root is referred to by a deployment plan,
  *   do nothing.
  * - Otherwise, the oldest unused roots are picked for deletion (to get back under the cap) and we will then
  *   scan look at the [[StoredGroup]]s (we don't need to retrieve/resolve them) and find all of the app
  *   versions they are using.
  *   - We then compare this against the set of app ids that exist and find any app ids that
  *     no root refers to.
  *   - We also scan through the apps that are in use and find only the apps that have more than the cap.
  *     We take these apps and remove any versions which are not in use by any root.
  * - While the scan phase is in progress, all requests to store a Plan/Group/App will be tracked so
  *   that we can remove them from the set of deletions.
  * - When the scan is complete, we will take the set of deletions and enter into the Compacting phase.
  * - If scan fails for any reason, either return to Idle (if no further GCs were requested)
  *   or back into Scanning (if further GCs were requested). The additional GCs are coalesced into a single
  *   GC run.
  *
  * Compaction Phase:
  * - Go actually delete the objects from the database in the background.
  * - While deleting, check any store requests to see if they _could_ conflict with the in progress deletions.
  *   If and only if there is a conflict, 'block' the store (via a promise/future) until the deletion completes.
  *   If there isn't a conflict, let it save anyway.
  * - When the deletion completes, inform any attempts to store a potential conflict that it may now proceed,
  *   then transition back to idle or scanning depending on whether or not one or more additional GC Requests
  *   were sent to the actor.
  * - If compact fails for any reason,  transition back to idle or scanning depending on whether or not one or
  *   more additional GC Requests were sent to the actor.
  */
private[storage] class GcActor[K, C, S](
  val deploymentRepository: DeploymentRepositoryImpl[K, C, S],
  val groupRepository: StoredGroupRepositoryImpl[K, C, S],
  val appRepository: AppRepositoryImpl[K, C, S],
  val podRepository: PodRepositoryImpl[K, C, S],
  val maxVersions: Int)(implicit val mat: Materializer, val ctx: ExecutionContext, metrics: Metrics)
    extends FSM[State, Data] with LoggingFSM[State, Data] with ScanBehavior[K, C, S] with CompactBehavior[K, C, S] {

  private var totalGcs = metrics.counter("GarbageCollector.totalGcs")
  private var lastScanStart = Instant.now()
  private var scanTime = metrics.histogram("GarbageCollector.scanTime")
  private var lastCompactStart = Instant.now()
  private var compactTime = metrics.histogram("GarbageCollector.compactTime")

  startWith(Idle, IdleData)

  when(Idle) {
    case Event(RunGC, _) =>
      scan().pipeTo(self)
      goto(Scanning) using UpdatedEntities()
    case Event(StoreEntity(promise), _) =>
      promise.success(Done)
      stay
    case Event(_: Message, _) =>
      stay
    // ignore
  }

  onTransition {
    case Idle -> Scanning =>
      lastScanStart = Instant.now()
    case Scanning -> Compacting =>
      lastCompactStart = Instant.now()
      val scanDuration = Duration.between(lastScanStart, lastCompactStart)
      log.info(s"Completed scan phase in $scanDuration")
      scanTime.update(scanDuration.toMillis)
    case Scanning -> Idle =>
      val scanDuration = Duration.between(lastScanStart, Instant.now)
      log.info(s"Completed empty scan in $scanDuration")
      scanTime.update(scanDuration.toMillis)
    case Compacting -> Idle =>
      val compactDuration = Duration.between(lastCompactStart, Instant.now)
      log.info(s"Completed compaction in $compactDuration")
      compactTime.update(compactDuration.toMillis)
      totalGcs.inc()
    case Compacting -> Scanning =>
      lastScanStart = Instant.now()
      val compactDuration = Duration.between(lastCompactStart, Instant.now)
      log.info(s"Completed compaction in $compactDuration")
      compactTime.update(compactDuration.toMillis)
      totalGcs.inc()
  }

  initialize()
}

private[storage] trait ScanBehavior[K, C, S] { this: FSM[State, Data] with ActorLogging with CompactBehavior[K, C, S] =>
  implicit val mat: Materializer
  implicit val ctx: ExecutionContext
  val maxVersions: Int
  val appRepository: AppRepositoryImpl[K, C, S]
  val podRepository: PodRepositoryImpl[K, C, S]
  val groupRepository: StoredGroupRepositoryImpl[K, C, S]
  val deploymentRepository: DeploymentRepositoryImpl[K, C, S]
  val self: ActorRef

  when(Scanning) {
    case Event(RunGC, updates: UpdatedEntities) =>
      stay using updates.copy(gcRequested = true)
    case Event(done: ScanDone, updates: UpdatedEntities) =>
      if (done.isEmpty) {
        if (updates.gcRequested) {
          scan().pipeTo(self)
          goto(Scanning) using UpdatedEntities()
        } else {
          goto(Idle) using IdleData
        }
      } else {
        val deletes =
          computeActualDeletions(updates.appsStored, updates.appVersionsStored,
            updates.podsStored, updates.podVersionsStored, updates.rootsStored, done)
        compact(
          deletes.appsDeleting,
          deletes.appVersionsDeleting,
          deletes.podsDeleting,
          deletes.podVersionsDeleting,
          deletes.rootsDeleting).pipeTo(self)
        goto(Compacting) using deletes.copy(gcRequested = updates.gcRequested)
      }
    case Event(StoreApp(appId, Some(version), promise), updates: UpdatedEntities) =>
      promise.success(Done)
      val appVersions = updates.appVersionsStored + (appId -> (updates.appVersionsStored(appId) + version))
      stay using updates.copy(appVersionsStored = appVersions)
    case Event(StoreApp(appId, _, promise), updates: UpdatedEntities) =>
      promise.success(Done)
      stay using updates.copy(appsStored = updates.appsStored + appId)
    case Event(StorePod(podId, Some(version), promise), updates: UpdatedEntities) =>
      promise.success(Done)
      val podVersions = updates.podVersionsStored + (podId -> (updates.podVersionsStored(podId) + version))
      stay using updates.copy(podVersionsStored = podVersions)
    case Event(StorePod(podId, _, promise), updates: UpdatedEntities) =>
      promise.success(Done)
      stay using updates.copy(podsStored = updates.podsStored + podId)
    case Event(StoreRoot(root, promise), updates: UpdatedEntities) =>
      promise.success(Done)
      val appVersions = addAppVersions(root.transitiveAppIds, updates.appVersionsStored)
      stay using updates.copy(rootsStored = updates.rootsStored + root.version, appVersionsStored = appVersions)
    case Event(StorePlan(plan, promise), updates: UpdatedEntities) =>
      promise.success(Done)
      val originalUpdates =
        addAppVersions(
          plan.original.transitiveAppsById.mapValues(_.version.toOffsetDateTime),
          updates.appVersionsStored)
      val allUpdates =
        addAppVersions(plan.target.transitiveAppsById.mapValues(_.version.toOffsetDateTime), originalUpdates)
      val newRootsStored = updates.rootsStored ++
        Set(plan.original.version.toOffsetDateTime, plan.target.version.toOffsetDateTime)
      stay using updates.copy(appVersionsStored = allUpdates, rootsStored = newRootsStored)
    case Event(_: Message, _) =>
      stay
  }

  def computeActualDeletions(
    appsStored: Set[PathId],
<<<<<<< HEAD
    appVersionsStored: Map[PathId, Set[OffsetDateTime]], // scalastyle:off
    podsStored: Set[PathId],
    podVersionsStored: Map[PathId, Set[OffsetDateTime]],
=======
    appVersionsStored: Map[PathId, Set[OffsetDateTime]],
>>>>>>> 473b0d41
    rootsStored: Set[OffsetDateTime],
    scanDone: ScanDone): BlockedEntities = {
    val ScanDone(appsToDelete, appVersionsToDelete, podsToDelete, podVersionsToDelete, rootVersionsToDelete) = scanDone
    val appsToActuallyDelete = appsToDelete.diff(appsStored.union(appVersionsStored.keySet))
    val appVersionsToActuallyDelete = appVersionsToDelete.map {
      case (id, versions) =>
        appVersionsStored.get(id).fold(id -> versions) { versionsStored =>
          id -> versions.diff(versionsStored)
        }
    }
    val podsToActuallyDelete = podsToDelete.diff(podsStored.union(podVersionsStored.keySet))
    val podVersionsToActualllyDelete = podVersionsToDelete.map {
      case (id, versions) =>
        podVersionsStored.get(id).fold(id -> versions) { versionsStored =>
          id -> versions.diff(versionsStored)
        }
    }
    val rootsToActuallyDelete = rootVersionsToDelete.diff(rootsStored)
    BlockedEntities(appsToActuallyDelete, appVersionsToActuallyDelete,
      podsToActuallyDelete, podVersionsToActualllyDelete, rootsToActuallyDelete)
  }

  def addAppVersions(
    apps: Map[PathId, OffsetDateTime],
    appVersionsStored: Map[PathId, Set[OffsetDateTime]]): Map[PathId, Set[OffsetDateTime]] = {
    apps.foldLeft(appVersionsStored) {
      case (appVersions, (pathId, version)) =>
        appVersions + (pathId -> (appVersions(pathId) + version))
    }
  }

  @SuppressWarnings(Array("all")) // async/await
  def scan(): Future[ScanDone] = {
    async { // linter:ignore UnnecessaryElseBranch
      val rootVersions = await(groupRepository.rootVersions().runWith(Sink.sortedSet))
      if (rootVersions.size <= maxVersions) {
        ScanDone(Set.empty, Map.empty, Set.empty)
      } else {
        val currentRootFuture = groupRepository.root()
        val storedPlansFuture = deploymentRepository.lazyAll().runWith(Sink.list)
        val currentRoot = await(currentRootFuture)
        val storedPlans = await(storedPlansFuture)

        val currentlyInDeployment: SortedSet[OffsetDateTime] = storedPlans.flatMap { plan =>
          Seq(plan.originalVersion, plan.targetVersion)
        }(collection.breakOut)

        val deletionCandidates = rootVersions.diff(currentlyInDeployment + currentRoot.version.toOffsetDateTime)

        if (deletionCandidates.isEmpty) {
          ScanDone(Set.empty, Map.empty, Set.empty)
        } else {
          val rootsToDelete = deletionCandidates.take(rootVersions.size - maxVersions)
          if (rootsToDelete.isEmpty) {
            ScanDone(Set.empty, Map.empty, Set.empty)
          } else {
            await(scanUnusedAppsAndPods(rootsToDelete, storedPlans, currentRoot))
          }
        }
      }
    }.recover {
      case NonFatal(e) =>
        log.error("Error while scanning for unused roots {}: {}", e, Option(e.getMessage).getOrElse(""))
        ScanDone()
    }
  }

<<<<<<< HEAD
  private def scanUnusedAppsAndPods(
=======
  @SuppressWarnings(Array("all")) // async/await
  private def scanUnusedApps(
>>>>>>> 473b0d41
    rootsToDelete: Set[OffsetDateTime],
    storedPlans: Seq[StoredPlan],
    currentRoot: Group): Future[ScanDone] = {

    def appsInUse(roots: Seq[StoredGroup]): Map[PathId, Set[OffsetDateTime]] = {
      val appVersionsInUse = new mutable.HashMap[PathId, mutable.Set[OffsetDateTime]] with mutable.MultiMap[PathId, OffsetDateTime]
      currentRoot.transitiveAppsById.foreach {
        case (id, app) =>
          appVersionsInUse.addBinding(id, app.version.toOffsetDateTime)
      }
      roots.foreach { root =>
        root.transitiveAppIds.foreach {
          case (id, version) =>
            appVersionsInUse.addBinding(id, version)
        }
      }
      appVersionsInUse.mapValues(_.to[Set]).toMap
    }

    def podsInUse(roots: Seq[StoredGroup]): Map[PathId, Set[OffsetDateTime]] = {
      val podVersionsInUse = new mutable.HashMap[PathId, mutable.Set[OffsetDateTime]] with mutable.MultiMap[PathId, OffsetDateTime] // scalastyle:off
      currentRoot.transitivePodsById.foreach {
        case (id, pod) =>
          podVersionsInUse.addBinding(id, pod.version.toOffsetDateTime)
      }
      roots.foreach { root =>
        root.transitivePodIds.foreach {
          case (id, version) =>
            podVersionsInUse.addBinding(id, version)
        }
      }
      podVersionsInUse.mapValues(_.to[Set]).toMap
    }

    def rootsInUse(): Future[Seq[StoredGroup]] = {
      Future.sequence {
        storedPlans.flatMap(plan =>
          Seq(
            groupRepository.lazyRootVersion(plan.originalVersion),
            groupRepository.lazyRootVersion(plan.targetVersion))
        )
      }
    }.map(_.flatten)

    def appsExceedingMaxVersions(usedApps: Iterable[PathId]): Future[Map[PathId, Set[OffsetDateTime]]] = {
      Future.sequence {
        usedApps.map { id =>
          appRepository.versions(id).runWith(Sink.sortedSet).map(id -> _)
        }
      }.map(_.filter(_._2.size > maxVersions).toMap)
    }

<<<<<<< HEAD
    def podsExceedingMaxVersions(usedPods: Iterable[PathId]): Future[Map[PathId, Set[OffsetDateTime]]] = {
      Future.sequence {
        usedPods.map { id =>
          podRepository.versions(id).runWith(Sink.sortedSet).map(id -> _)
        }
      }.map(_.filter(_._2.size > maxVersions).toMap)
    }

    async {
=======
    async { // linter:ignore UnnecessaryElseBranch
>>>>>>> 473b0d41
      val inUseRootFuture = rootsInUse()
      val allAppIdsFuture = appRepository.ids().runWith(Sink.set)
      val allPodIdsFuture = podRepository.ids().runWith(Sink.set)
      val allAppIds = await(allAppIdsFuture)
      val allPodIds = await(allPodIdsFuture)
      val inUseRoots = await(inUseRootFuture)
      val usedApps = appsInUse(inUseRoots)
      val usedPods = podsInUse(inUseRoots)
      val appsWithTooManyVersions = await(appsExceedingMaxVersions(usedApps.keys))
      val podsWithTooManyVersions = await(podsExceedingMaxVersions(usedPods.keys))

      val appVersionsToDelete = appsWithTooManyVersions.map {
        case (id, versions) =>
          val candidateVersions = versions.diff(usedApps.getOrElse(id, SortedSet.empty))
          id -> candidateVersions.take(versions.size - maxVersions)
      }

      val podVersionsToDelete = podsWithTooManyVersions.map {
        case (id, versions) =>
          val candidateVersions = versions.diff(usedPods.getOrElse(id, SortedSet.empty))
          id -> candidateVersions.take(versions.size - maxVersions)
      }

      val appsToCompletelyDelete = allAppIds.diff(usedApps.keySet)
      val podsToCompletelyDelete = allPodIds.diff(usedPods.keySet)
      ScanDone(appsToCompletelyDelete, appVersionsToDelete,
        podsToCompletelyDelete, podVersionsToDelete, rootsToDelete)
    }.recover {
      case NonFatal(e) =>
        log.error("Error while scanning for unused apps and pods {}: {}", e, Option(e.getMessage).getOrElse(""))
        ScanDone()
    }
  }
}

private[storage] trait CompactBehavior[K, C, S] { this: FSM[State, Data] with ActorLogging with ScanBehavior[K, C, S] =>
  val maxVersions: Int
  val appRepository: AppRepositoryImpl[K, C, S]
  val podRepository: PodRepositoryImpl[K, C, S]
  val groupRepository: StoredGroupRepositoryImpl[K, C, S]
  val self: ActorRef

  when(Compacting) {
    case Event(RunGC, blocked: BlockedEntities) =>
      stay using blocked.copy(gcRequested = true)
    case Event(CompactDone, blocked: BlockedEntities) =>
      blocked.promises.foreach(_.success(Done))
      if (blocked.gcRequested) {
        scan().pipeTo(self)
        goto(Scanning) using UpdatedEntities()
      } else {
        goto(Idle) using IdleData
      }
    case Event(StoreApp(appId, Some(version), promise), blocked: BlockedEntities) =>
      if (blocked.appsDeleting.contains(appId) ||
        blocked.appVersionsDeleting.get(appId).fold(false)(_.contains(version))) {
        stay using blocked.copy(promises = promise :: blocked.promises)
      } else {
        promise.success(Done)
        stay
      }
    case Event(StoreApp(appId, _, promise), blocked: BlockedEntities) =>
      if (blocked.appsDeleting.contains(appId)) {
        stay using blocked.copy(promises = promise :: blocked.promises)
      } else {
        promise.success(Done)
        stay
      }
    case Event(StorePod(podId, Some(version), promise), blocked: BlockedEntities) =>
      if (blocked.podsDeleting.contains(podId) ||
        blocked.podVersionsDeleting.get(podId).fold(false)(_.contains(version))) {
        stay using blocked.copy(promises = promise :: blocked.promises)
      } else {
        promise.success(Done)
        stay
      }
    case Event(StorePod(podId, _, promise), blocked: BlockedEntities) =>
      if (blocked.podsDeleting.contains(podId)) {
        stay using blocked.copy(promises = promise :: blocked.promises)
      } else {
        promise.success(Done)
        stay
      }
    case Event(StoreRoot(root, promise), blocked: BlockedEntities) =>
      // the last case could be optimized to actually check the versions...
      if (blocked.rootsDeleting.contains(root.version) ||
        blocked.appsDeleting.intersect(root.transitiveAppIds.keySet).nonEmpty ||
        blocked.appVersionsDeleting.keySet.intersect(root.transitiveAppIds.keySet).nonEmpty) {
        stay using blocked.copy(promises = promise :: blocked.promises)
      } else {
        promise.success(Done)
        stay
      }
    case Event(StorePlan(plan, promise), blocked: BlockedEntities) =>
      val promise1 = Promise[Done]()
      val promise2 = Promise[Done]()
      self ! StoreRoot(StoredGroup(plan.original), promise1)
      self ! StoreRoot(StoredGroup(plan.target), promise2)
      promise.completeWith(Future.sequence(Seq(promise1.future, promise2.future)).map(_ => Done))
      stay
  }

  @SuppressWarnings(Array("all")) // async/await
  def compact(appsToDelete: Set[PathId], appVersionsToDelete: Map[PathId, Set[OffsetDateTime]],
    podsToDelete: Set[PathId], podVersionsToDelete: Map[PathId, Set[OffsetDateTime]],
    rootVersionsToDelete: Set[OffsetDateTime]): Future[CompactDone] = {
    async { // linter:ignore UnnecessaryElseBranch
      if (rootVersionsToDelete.nonEmpty) {
        log.info(s"Deleting Root Versions ${rootVersionsToDelete.mkString(", ")} as nothing refers to them anymore.")
      }
      if (appsToDelete.nonEmpty) {
        log.info(s"Deleting Applications: (${appsToDelete.mkString(", ")}) as no roots refer to them")
      }
      if (appVersionsToDelete.nonEmpty) {
        log.info("Deleting Application Versions " +
          s"(${appVersionsToDelete.mapValues(_.mkString("[", ", ", "]")).mkString(", ")}) as no roots refer to them" +
          " and they exceeded max versions")
      }
      if (podsToDelete.nonEmpty) {
        log.info(s"Deleting Pods: (${podsToDelete.mkString(", ")}) as no roots refer to them")
      }
      if (podVersionsToDelete.nonEmpty) {
        log.info("Deleting Pod Versions" +
          s"(${podVersionsToDelete.mapValues(_.mkString("[", ", ", "]")).mkString(", ")} as no roots refer to them" +
          " and they exceed max versions")
      }
      val appFutures = appsToDelete.map(appRepository.delete)
      val appVersionFutures = appVersionsToDelete.flatMap {
        case (id, versions) =>
          versions.map { version => appRepository.deleteVersion(id, version) }
      }
      val podFutures = podsToDelete.map(podRepository.delete)
      val podVersionFutures = podVersionsToDelete.flatMap {
        case (id, versions) =>
          versions.map { version => podRepository.deleteVersion(id, version) }
      }
      val rootFutures = rootVersionsToDelete.map(groupRepository.deleteRootVersion)
      await(Future.sequence(appFutures))
      await(Future.sequence(appVersionFutures))
      await(Future.sequence(podFutures))
      await(Future.sequence(podVersionFutures))
      await(Future.sequence(rootFutures))
      CompactDone
    }.recover {
      case NonFatal(e) =>
        log.error("While deleting unused objects, encountered an error {}: {}", e, Option(e.getMessage).getOrElse(""))
        CompactDone
    }
  }
}

object GcActor {
  private[storage] sealed trait State extends Product with Serializable
  case object Idle extends State
  case object Scanning extends State
  case object Compacting extends State

  private[storage] sealed trait Data extends Product with Serializable
  case object IdleData extends Data
  case class UpdatedEntities(
    appsStored: Set[PathId] = Set.empty,
    appVersionsStored: Map[PathId, Set[OffsetDateTime]] = Map.empty.withDefaultValue(Set.empty),
    podsStored: Set[PathId] = Set.empty,
    podVersionsStored: Map[PathId, Set[OffsetDateTime]] = Map.empty.withDefaultValue(Set.empty),
    rootsStored: Set[OffsetDateTime] = Set.empty,
    gcRequested: Boolean = false) extends Data
  case class BlockedEntities(
    appsDeleting: Set[PathId] = Set.empty,
    appVersionsDeleting: Map[PathId, Set[OffsetDateTime]] = Map.empty.withDefaultValue(Set.empty),
    podsDeleting: Set[PathId] = Set.empty,
    podVersionsDeleting: Map[PathId, Set[OffsetDateTime]] = Map.empty.withDefaultValue(Set.empty),
    rootsDeleting: Set[OffsetDateTime] = Set.empty,
    promises: List[Promise[Done]] = List.empty,
    gcRequested: Boolean = false) extends Data

  def props[K, C, S](
    deploymentRepository: DeploymentRepositoryImpl[K, C, S],
    groupRepository: StoredGroupRepositoryImpl[K, C, S],
    appRepository: AppRepositoryImpl[K, C, S],
    podRepository: PodRepositoryImpl[K, C, S],
    maxVersions: Int)(implicit mat: Materializer, ctx: ExecutionContext, metrics: Metrics): Props = {
    Props(new GcActor[K, C, S](deploymentRepository, groupRepository, appRepository, podRepository, maxVersions))
  }

  def apply[K, C, S](
    name: String,
    deploymentRepository: DeploymentRepositoryImpl[K, C, S],
    groupRepository: StoredGroupRepositoryImpl[K, C, S],
    appRepository: AppRepositoryImpl[K, C, S],
    podRepository: PodRepositoryImpl[K, C, S],
    maxVersions: Int)(implicit
    mat: Materializer,
    ctx: ExecutionContext,
    actorRefFactory: ActorRefFactory, metrics: Metrics): ActorRef = {
    actorRefFactory.actorOf(props(deploymentRepository, groupRepository,
      appRepository, podRepository, maxVersions), name)
  }

  sealed trait Message extends Product with Serializable
  case class ScanDone(
      appsToDelete: Set[PathId] = Set.empty,
      appVersionsToDelete: Map[PathId, Set[OffsetDateTime]] = Map.empty,
      podsToDelete: Set[PathId] = Set.empty,
      podVersionsToDelete: Map[PathId, Set[OffsetDateTime]] = Map.empty,
      rootVersionsToDelete: Set[OffsetDateTime] = Set.empty) extends Message {
    def isEmpty = appsToDelete.isEmpty && appVersionsToDelete.isEmpty && rootVersionsToDelete.isEmpty
  }
  case object RunGC extends Message
  sealed trait CompactDone extends Message
  case object CompactDone extends CompactDone

  sealed trait StoreEntity extends Message {
    val promise: Promise[Done]
  }
  object StoreEntity {
    def unapply(se: StoreEntity): Option[Promise[Done]] = Some(se.promise)
  }
  case class StorePod(podId: PathId, version: Option[OffsetDateTime], promise: Promise[Done]) extends StoreEntity
  case class StoreApp(appId: PathId, version: Option[OffsetDateTime], promise: Promise[Done]) extends StoreEntity
  case class StoreRoot(root: StoredGroup, promise: Promise[Done]) extends StoreEntity
  case class StorePlan(plan: DeploymentPlan, promise: Promise[Done]) extends StoreEntity
}<|MERGE_RESOLUTION|>--- conflicted
+++ resolved
@@ -184,13 +184,9 @@
 
   def computeActualDeletions(
     appsStored: Set[PathId],
-<<<<<<< HEAD
-    appVersionsStored: Map[PathId, Set[OffsetDateTime]], // scalastyle:off
+    appVersionsStored: Map[PathId, Set[OffsetDateTime]],
     podsStored: Set[PathId],
     podVersionsStored: Map[PathId, Set[OffsetDateTime]],
-=======
-    appVersionsStored: Map[PathId, Set[OffsetDateTime]],
->>>>>>> 473b0d41
     rootsStored: Set[OffsetDateTime],
     scanDone: ScanDone): BlockedEntities = {
     val ScanDone(appsToDelete, appVersionsToDelete, podsToDelete, podVersionsToDelete, rootVersionsToDelete) = scanDone
@@ -258,12 +254,8 @@
     }
   }
 
-<<<<<<< HEAD
+  @SuppressWarnings(Array("all")) // async/await
   private def scanUnusedAppsAndPods(
-=======
-  @SuppressWarnings(Array("all")) // async/await
-  private def scanUnusedApps(
->>>>>>> 473b0d41
     rootsToDelete: Set[OffsetDateTime],
     storedPlans: Seq[StoredPlan],
     currentRoot: Group): Future[ScanDone] = {
@@ -316,7 +308,6 @@
       }.map(_.filter(_._2.size > maxVersions).toMap)
     }
 
-<<<<<<< HEAD
     def podsExceedingMaxVersions(usedPods: Iterable[PathId]): Future[Map[PathId, Set[OffsetDateTime]]] = {
       Future.sequence {
         usedPods.map { id =>
@@ -325,10 +316,7 @@
       }.map(_.filter(_._2.size > maxVersions).toMap)
     }
 
-    async {
-=======
     async { // linter:ignore UnnecessaryElseBranch
->>>>>>> 473b0d41
       val inUseRootFuture = rootsInUse()
       val allAppIdsFuture = appRepository.ids().runWith(Sink.set)
       val allPodIdsFuture = podRepository.ids().runWith(Sink.set)
